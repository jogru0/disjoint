--- conflicted
+++ resolved
@@ -178,10 +178,6 @@
         }
     }
 
-<<<<<<< HEAD
-    /// Appends an element to the back of a collection, not joined to any other
-    /// element. Returns the index of the new element.
-=======
     /// Clears the `DisjointSetVec`.
     /// 
     /// The disjoint set will retain its capacity, so adding elements will not
@@ -207,8 +203,8 @@
         self.indices.clear();
     }
 
-    /// Appends an element to the back of a collection, not joined to any other element.
->>>>>>> 3b1b8503
+    /// Appends an element to the back of a collection, not joined to any other
+    /// element. Returns the index of the new element.
     ///
     /// # Panics
     ///
